--- conflicted
+++ resolved
@@ -31,14 +31,9 @@
         self.fixedSeed = np.array([100, 101, 102, 103])
         self.randomSeed = np.random.randint(0, 100, 4)
         self.vRadial = 0
-<<<<<<< HEAD
         self.vPhaseCent = [0, 0]
-=======
-        self.vPhaseCent = [0,0]
->>>>>>> ebb904a8
         self.posAng_rad = 0
         self.inc_rad = 0
-        self.vPhaseCent = [0, 0]
 
         if self.verbose:
             print("\n *** Hello and welcome to the grand KinMSpy :D *** \n ")
